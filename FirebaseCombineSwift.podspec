--- conflicted
+++ resolved
@@ -50,20 +50,11 @@
   s.osx.framework = 'AppKit'
   s.tvos.framework = 'UIKit'
 
-<<<<<<< HEAD
-  s.dependency 'FirebaseCore', '~> 7.0'
-  s.dependency 'FirebaseAuth', '~> 7.0'
-  s.dependency 'FirebaseFunctions', '~> 7.0'
-  s.dependency 'FirebaseFirestore', '~> 7.0'
-  s.dependency 'FirebaseFirestoreSwift', '~> 7.0'
-  s.dependency 'FirebaseFirestoreTestingSupport'
-=======
   s.dependency 'FirebaseCore', '~> 8.0'
   s.dependency 'FirebaseAuth', '~> 8.0'
   s.dependency 'FirebaseFunctions', '~> 8.0'
   s.dependency 'FirebaseStorage', '~> 8.0'
   s.dependency 'FirebaseStorageSwift', '~> 8.0-beta'
->>>>>>> 635283b5
 
   s.pod_target_xcconfig = {
     'HEADER_SEARCH_PATHS' => '"${PODS_TARGET_SRCROOT}"',
