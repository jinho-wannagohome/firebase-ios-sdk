--- conflicted
+++ resolved
@@ -48,14 +48,10 @@
       run: sudo xcode-select -s /Applications/${{ matrix.xcode }}.app/Contents/Developer
     - name: Build and test
 # TODO: Restore warnings check after resolution of #11693
-#      run: scripts/third_party/travis/retry.sh scripts/pod_lib_lint.rb FirebaseAuth.podspec --platforms=${{ matrix.target }}
+#      run: scripts/third_party/travis/retry.sh scripts/pod_lib_lint.rb ${{ matrix.podspec }} --platforms=${{ matrix.target }}
       run: |
-<<<<<<< HEAD
-        scripts/third_party/travis/retry.sh scripts/pod_lib_lint.rb ${{ matrix.podspec }} --platforms=${{ matrix.target }} --allow-warnings
-=======
         scripts/third_party/travis/retry.sh scripts/pod_lib_lint.rb ${{ matrix.podspec }} --platforms=${{ matrix.target }} \
-         ${{ matrix.tests }}
->>>>>>> e193ee74
+         ${{ matrix.tests }} --allow-warnings
 
   integration-tests:
     # Don't run on private repo unless it is a PR.
