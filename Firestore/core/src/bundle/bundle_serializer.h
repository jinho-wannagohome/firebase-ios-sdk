/*
 * Copyright 2021 Google LLC
 *
 * Licensed under the Apache License, Version 2.0 (the "License");
 * you may not use this file except in compliance with the License.
 * You may obtain a copy of the License at
 *
 *      http://www.apache.org/licenses/LICENSE-2.0
 *
 * Unless required by applicable law or agreed to in writing, software
 * distributed under the License is distributed on an "AS IS" BASIS,
 * WITHOUT WARRANTIES OR CONDITIONS OF ANY KIND, either express or implied.
 * See the License for the specific language governing permissions and
 * limitations under the License.
 */

#ifndef FIRESTORE_CORE_SRC_BUNDLE_BUNDLE_SERIALIZER_H_
#define FIRESTORE_CORE_SRC_BUNDLE_BUNDLE_SERIALIZER_H_

#include <string>
#include <utility>
#include <vector>

#include "Firestore/core/src/bundle/bundle_document.h"
#include "Firestore/core/src/bundle/bundle_metadata.h"
#include "Firestore/core/src/bundle/bundled_document_metadata.h"
#include "Firestore/core/src/bundle/named_query.h"
#include "Firestore/core/src/core/core_fwd.h"
#include "Firestore/core/src/model/resource_path.h"
#include "Firestore/core/src/model/snapshot_version.h"
#include "Firestore/core/src/remote/serializer.h"
#include "Firestore/core/src/util/read_context.h"
#include "Firestore/third_party/nlohmann_json/json.hpp"

namespace firebase {
namespace firestore {
namespace bundle {

/**
 * Provides the ability to report failure cases by inheriting `ReadContext`, and
 * checks and reads json object into specified types.
 *
 * `Required*` methods check the existence of the given name and compatibility
 * of its value (can it be read into the given type?). They fail the reader if
 * any of the checks fail, otherwise return the read value.
 *
 * `Optional*` methods check the existence of the given name, and return a
 * specified default value if the name does not exist. They then check
 * compatibility of its value, fail the reader if that check fails, or return
 * the read value if it succeeds.
 */
class JsonReader : public util::ReadContext {
 public:
  const std::string& RequiredString(const char* name,
                                    const nlohmann::json& json_object);
  const std::string& OptionalString(const char* name,
                                    const nlohmann::json& json_object,
                                    const std::string& default_value);

  const std::vector<nlohmann::json>& RequiredArray(
      const char* name, const nlohmann::json& json_object);
  const std::vector<nlohmann::json>& OptionalArray(
      const char* name,
      const nlohmann::json& json_object,
      const std::vector<nlohmann::json>& default_value);
  const nlohmann::json& RequiredObject(const char* child_name,
                                       const nlohmann::json& json_object);

  double RequiredDouble(const char* name, const nlohmann::json& json_object);
  double OptionalDouble(const char* name,
                        const nlohmann::json& json_object,
                        double default_value = 0);

  template <typename IntType>
  IntType RequiredInt(const char* name, const nlohmann::json& json_object);

  template <typename IntType>
  IntType OptionalInt(const char* name,
                      const nlohmann::json& json_object,
                      IntType default_value);

  static bool OptionalBool(const char* name,
                           const nlohmann::json& json_object,
                           bool default_value = false);

 private:
  double DecodeDouble(const nlohmann::json& value);
};

/** A JSON serializer to deserialize Firestore Bundles. */
class BundleSerializer {
 public:
  explicit BundleSerializer(remote::Serializer serializer)
      : rpc_serializer_(std::move(serializer)) {
  }
  BundleMetadata DecodeBundleMetadata(JsonReader& reader,
                                      const nlohmann::json& metadata) const;

  NamedQuery DecodeNamedQuery(JsonReader& reader,
                              const nlohmann::json& named_query) const;

  BundledDocumentMetadata DecodeDocumentMetadata(
      JsonReader& reader, const nlohmann::json& document_metadata) const;

  BundleDocument DecodeDocument(JsonReader& reader,
                                const nlohmann::json& document) const;

 private:
  BundledQuery DecodeBundledQuery(JsonReader& reader,
                                  const nlohmann::json& query) const;
  core::FilterList DecodeWhere(JsonReader& reader,
                               const nlohmann::json& query) const;
  core::Filter DecodeFieldFilter(JsonReader& reader,
                                 const nlohmann::json& filter) const;
  core::FilterList DecodeCompositeFilter(JsonReader& reader,
                                         const nlohmann::json& filter) const;
<<<<<<< HEAD
  google_firestore_v1_Value DecodeValue(JsonReader& context,
                                        const nlohmann::json& value) const;
  core::Bound DecodeBound(JsonReader& context,
=======
  model::FieldValue DecodeValue(JsonReader& reader,
                                const nlohmann::json& value) const;
  core::Bound DecodeBound(JsonReader& reader,
>>>>>>> 9371d2fa
                          const nlohmann::json& query,
                          const char* bound_name) const;
  model::ResourcePath DecodeName(JsonReader& reader,
                                 const nlohmann::json& name) const;

  remote::Serializer rpc_serializer_;
<<<<<<< HEAD
  google_firestore_v1_ArrayValue DecodeArrayValue(
      JsonReader& context, const nlohmann::json& array_json) const;
  google_firestore_v1_MapValue DecodeMapValue(
      JsonReader& context, const nlohmann::json& map_json) const;

  pb_bytes_array_t* DecodeReferenceValue(JsonReader& reader,
                                         const std::string& ref_string) const;
=======
  model::FieldValue DecodeReferenceValue(JsonReader& reader,
                                         const std::string& ref_string) const;
  model::FieldValue DecodeArrayValue(JsonReader& reader,
                                     const nlohmann::json& array_json) const;
  model::FieldValue DecodeMapValue(JsonReader& reader,
                                   const nlohmann::json& map_json) const;
>>>>>>> 9371d2fa
};

}  // namespace bundle
}  // namespace firestore
}  // namespace firebase

#endif  // FIRESTORE_CORE_SRC_BUNDLE_BUNDLE_SERIALIZER_H_<|MERGE_RESOLUTION|>--- conflicted
+++ resolved
@@ -114,37 +114,21 @@
                                  const nlohmann::json& filter) const;
   core::FilterList DecodeCompositeFilter(JsonReader& reader,
                                          const nlohmann::json& filter) const;
-<<<<<<< HEAD
-  google_firestore_v1_Value DecodeValue(JsonReader& context,
+  google_firestore_v1_Value DecodeValue(JsonReader& reader,
                                         const nlohmann::json& value) const;
-  core::Bound DecodeBound(JsonReader& context,
-=======
-  model::FieldValue DecodeValue(JsonReader& reader,
-                                const nlohmann::json& value) const;
   core::Bound DecodeBound(JsonReader& reader,
->>>>>>> 9371d2fa
                           const nlohmann::json& query,
                           const char* bound_name) const;
   model::ResourcePath DecodeName(JsonReader& reader,
                                  const nlohmann::json& name) const;
+  google_firestore_v1_ArrayValue DecodeArrayValue(
+      JsonReader& reader, const nlohmann::json& array_json) const;
+  google_firestore_v1_MapValue DecodeMapValue(
+      JsonReader& reader, const nlohmann::json& map_json) const;
+  pb_bytes_array_t* DecodeReferenceValue(JsonReader& reader,
+                                         const std::string& ref_string) const;
 
   remote::Serializer rpc_serializer_;
-<<<<<<< HEAD
-  google_firestore_v1_ArrayValue DecodeArrayValue(
-      JsonReader& context, const nlohmann::json& array_json) const;
-  google_firestore_v1_MapValue DecodeMapValue(
-      JsonReader& context, const nlohmann::json& map_json) const;
-
-  pb_bytes_array_t* DecodeReferenceValue(JsonReader& reader,
-                                         const std::string& ref_string) const;
-=======
-  model::FieldValue DecodeReferenceValue(JsonReader& reader,
-                                         const std::string& ref_string) const;
-  model::FieldValue DecodeArrayValue(JsonReader& reader,
-                                     const nlohmann::json& array_json) const;
-  model::FieldValue DecodeMapValue(JsonReader& reader,
-                                   const nlohmann::json& map_json) const;
->>>>>>> 9371d2fa
 };
 
 }  // namespace bundle
