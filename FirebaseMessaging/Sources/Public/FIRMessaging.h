/*
 * Copyright 2017 Google
 *
 * Licensed under the Apache License, Version 2.0 (the "License");
 * you may not use this file except in compliance with the License.
 * You may obtain a copy of the License at
 *
 *      http://www.apache.org/licenses/LICENSE-2.0
 *
 * Unless required by applicable law or agreed to in writing, software
 * distributed under the License is distributed on an "AS IS" BASIS,
 * WITHOUT WARRANTIES OR CONDITIONS OF ANY KIND, either express or implied.
 * See the License for the specific language governing permissions and
 * limitations under the License.
 */

#import <Foundation/Foundation.h>

NS_ASSUME_NONNULL_BEGIN

/**
 *  @related FIRMessaging
 *
 *  The completion handler invoked when the registration token returns.
 *  If the call fails we return the appropriate `error code`, described by
 *  `FIRMessagingError`.
 *
 *  @param FCMToken  The valid registration token returned by FCM.
 *  @param error     The error describing why a token request failed. The error code
 *                   will match a value from the FIRMessagingError enumeration.
 */
typedef void (^FIRMessagingFCMTokenFetchCompletion)(NSString *_Nullable FCMToken,
                                                    NSError *_Nullable error)
    NS_SWIFT_NAME(MessagingFCMTokenFetchCompletion);

/**
 *  @related FIRMessaging
 *
 *  The completion handler invoked when the registration token deletion request is
 *  completed. If the call fails we return the appropriate `error code`, described
 *  by `FIRMessagingError`.
 *
 *  @param error The error describing why a token deletion failed. The error code
 *               will match a value from the FIRMessagingError enumeration.
 */
typedef void (^FIRMessagingDeleteFCMTokenCompletion)(NSError *_Nullable error)
    NS_SWIFT_NAME(MessagingDeleteFCMTokenCompletion);

/**
 *  Callback to invoke once the HTTP call to FIRMessaging backend for updating
 *  subscription finishes.
 *
 *  @param error  The error which occurred while updating the subscription topic
 *                on the FIRMessaging server. This will be nil in case the operation
 *                was successful, or if the operation was cancelled.
 */
typedef void (^FIRMessagingTopicOperationCompletion)(NSError *_Nullable error);

#if defined(__IPHONE_10_0) && __IPHONE_OS_VERSION_MAX_ALLOWED >= __IPHONE_10_0

/**
 *  Notification sent when the FCM registration token has been refreshed. Please use the
 *  FIRMessaging delegate method `messaging:didReceiveRegistrationToken:` to receive current and
 *  updated tokens.
 */
FOUNDATION_EXPORT const NSNotificationName FIRMessagingRegistrationTokenRefreshedNotification
    NS_SWIFT_NAME(MessagingRegistrationTokenRefreshed);
#else

/**
 *  Notification sent when the FCM registration token has been refreshed. Please use the
 *  FIRMessaging delegate method `messaging:didReceiveRegistrationToken:` to receive current and
 *  updated tokens.
 */
FOUNDATION_EXPORT NSString *const FIRMessagingRegistrationTokenRefreshedNotification
    NS_SWIFT_NAME(MessagingRegistrationTokenRefreshedNotification);
#endif  // defined(__IPHONE_10_0) && __IPHONE_OS_VERSION_MAX_ALLOWED >= __IPHONE_10_0

/**
 *  @enum FIRMessagingError
 */
typedef NS_ENUM(NSUInteger, FIRMessagingError) {
  /// Unknown error.
  FIRMessagingErrorUnknown = 0,

  /// FIRMessaging couldn't validate request from this client.
  FIRMessagingErrorAuthentication = 1,

  /// InstanceID service cannot be accessed.
  FIRMessagingErrorNoAccess = 2,

  /// Request to InstanceID backend timed out.
  FIRMessagingErrorTimeout = 3,

  /// No network available to reach the servers.
  FIRMessagingErrorNetwork = 4,

  /// Another similar operation in progress, bailing this one.
  FIRMessagingErrorOperationInProgress = 5,

  /// Some parameters of the request were invalid.
  FIRMessagingErrorInvalidRequest = 7,

  /// Topic name is invalid for subscription/unsubscription.
  FIRMessagingErrorInvalidTopicName = 8,

} NS_SWIFT_NAME(MessagingError);

/// Status for the downstream message received by the app.
typedef NS_ENUM(NSInteger, FIRMessagingMessageStatus) {
  /// Unknown status.
  FIRMessagingMessageStatusUnknown,
  /// New downstream message received by the app.
  FIRMessagingMessageStatusNew,
} NS_SWIFT_NAME(MessagingMessageStatus);

/**
 *  The APNs token type for the app. If the token type is set to `UNKNOWN`
 *  Firebase Messaging will implicitly try to figure out what the actual token type
 *  is from the provisioning profile.
 *  Unless you really need to specify the type, you should use the `APNSToken`
 *  property instead.
 */
typedef NS_ENUM(NSInteger, FIRMessagingAPNSTokenType) {
  /// Unknown token type.
  FIRMessagingAPNSTokenTypeUnknown,
  /// Sandbox token type.
  FIRMessagingAPNSTokenTypeSandbox,
  /// Production token type.
  FIRMessagingAPNSTokenTypeProd,
} NS_SWIFT_NAME(MessagingAPNSTokenType);

/// Information about a downstream message received by the app.
NS_SWIFT_NAME(MessagingMessageInfo)
@interface FIRMessagingMessageInfo : NSObject

/// The status of the downstream message
@property(nonatomic, readonly, assign) FIRMessagingMessageStatus status;

@end

@class FIRMessaging;
@class FIRMessagingExtensionHelper;

/**
 * A protocol to handle token update or data message delivery from FCM.
 *
 */
NS_SWIFT_NAME(MessagingDelegate)
@protocol FIRMessagingDelegate <NSObject>

@optional
/// This method will be called once a token is available, or has been refreshed. Typically it
/// will be called once per app start, but may be called more often, if token is invalidated or
/// updated. In this method, you should perform operations such as:
///
/// * Uploading the FCM token to your application server, so targeted notifications can be sent.
///
/// * Subscribing to any topics.
- (void)messaging:(FIRMessaging *)messaging
    didReceiveRegistrationToken:(NSString *)fcmToken
    NS_SWIFT_NAME(messaging(_:didReceiveRegistrationToken:));
<<<<<<< HEAD
=======

/// Handle data messages received via FCM direct channel (not via APNs).
- (void)messaging:(FIRMessaging *)messaging
    didReceiveMessage:(FIRMessagingRemoteMessage *)remoteMessage
    NS_SWIFT_NAME(messaging(_:didReceive:))__deprecated_msg(
        "FCM direct channel is deprecated, please use APNs for downstream message handling.");
>>>>>>> da9327e8
@end

/**
 *  Firebase Messaging lets you reliably deliver messages at no cost.
 *
 *  To send or receive messages, the app must get a
 *  registration token from FIRInstanceID. This token authorizes an
 *  app server to send messages to an app instance.
 *
 *  In order to receive FIRMessaging messages, declare
 *  `application:didReceiveRemoteNotification::fetchCompletionHandler:`.
 */
NS_SWIFT_NAME(Messaging)
@interface FIRMessaging : NSObject

/**
 * Delegate to handle FCM token refreshes, and remote data messages received via FCM direct channel.
 */
@property(nonatomic, weak, nullable) id<FIRMessagingDelegate> delegate;

/**
<<<<<<< HEAD
=======
 *  When set to `YES`, Firebase Messaging will automatically establish a socket-based, direct
 *  channel to the FCM server. Enable this only if you are sending upstream messages or
 *  receiving non-APNs, data-only messages in foregrounded apps.
 *  Default is `NO`.
 */
@property(nonatomic) BOOL shouldEstablishDirectChannel DEPRECATED_MSG_ATTRIBUTE(
    "FCM direct channel is deprecated, please use APNs channel for downstream message delivery.");

/**
 *  Returns `YES` if the direct channel to the FCM server is active, and `NO` otherwise.
 */
@property(nonatomic, readonly) BOOL isDirectChannelEstablished DEPRECATED_MSG_ATTRIBUTE(
    "FCM direct channel is deprecated, please use APNs channel for downstream message delivery.");

/**
>>>>>>> da9327e8
 *  FIRMessaging
 *
 *  @return An instance of FIRMessaging.
 */
+ (instancetype)messaging NS_SWIFT_NAME(messaging());

/**
 * FIRMessagingExtensionHelper
 *
 * Use FIRMessagingExtensionHelper to populate rich UI contents for your notifications.
 * e.g. If an image URL is set in your notification payload or on the console, call
 * FIRMessagingExtensionHelper API to render it on your notification.
 *
 * @return An instance of FIRMessagingExtensionHelper that handles the extensions API.
 */
+ (FIRMessagingExtensionHelper *)extensionHelper NS_SWIFT_NAME(serviceExtension())
    NS_AVAILABLE(10.14, 10.0);

/**
 *  Unavailable. Use +messaging instead.
 */
- (instancetype)init __attribute__((unavailable("Use +messaging instead.")));

#pragma mark - APNs

/**
 *  This property is used to set the APNs Token received by the application delegate.
 *
 *  FIRMessaging uses method swizzling to ensure that the APNs token is set
 *  automatically. However, if you have disabled swizzling by setting
 *  `FirebaseAppDelegateProxyEnabled` to `NO` in your app's
 *  Info.plist, you should manually set the APNs token in your application
 *  delegate's `-application:didRegisterForRemoteNotificationsWithDeviceToken:`
 *  method.
 *
 *  If you would like to set the type of the APNs token, rather than relying on
 *  automatic detection, see: `-setAPNSToken:type:`.
 */
@property(nonatomic, copy, nullable) NSData *APNSToken NS_SWIFT_NAME(apnsToken);

/**
 *  Set APNs token for the application. This APNs token will be used to register
 *  with Firebase Messaging using `FCMToken` or
 *  `tokenWithAuthorizedEntity:scope:options:handler`.
 *
 *  @param apnsToken The APNs token for the application.
 *  @param type  The type of APNs token. Debug builds should use
 *  FIRMessagingAPNSTokenTypeSandbox. Alternatively, you can supply
 *  FIRMessagingAPNSTokenTypeUnknown to have the type automatically
 *  detected based on your provisioning profile.
 */
- (void)setAPNSToken:(NSData *)apnsToken type:(FIRMessagingAPNSTokenType)type;

#pragma mark - FCM Tokens

/**
 * Is Firebase Messaging token auto generation enabled?  If this flag is disabled, Firebase
 * Messaging will not generate token automatically for message delivery.
 *
 * If this flag is disabled, Firebase Messaging does not generate new tokens automatically for
 * message delivery. If this flag is enabled, FCM generates a registration token on application
 * start when there is no existing valid token and periodically refreshes the token and sends
 * data to Firebase backend.
 *
 * This setting is persisted, and is applied on future invocations of your application.  Once
 * explicitly set, it overrides any settings in your Info.plist.
 *
 * By default, FCM automatic initialization is enabled.  If you need to change the
 * default (for example, because you want to prompt the user before getting token)
 * set FirebaseMessagingAutoInitEnabled to false in your application's Info.plist.
 */
@property(nonatomic, assign, getter=isAutoInitEnabled) BOOL autoInitEnabled;

/**
 * The FCM registration token is used to identify this device so that FCM can send notifications to
 * it. It is associated with your APNs token when the APNs token is supplied, so messages sent to
 * the FCM token will be delivered over APNs.
 *
 * The FCM registration token is sometimes refreshed automatically. In your FIRMessaging delegate,
 * the delegate method `messaging:didReceiveRegistrationToken:` will be called once a token is
 * available, or has been refreshed. Typically it should be called once per app start, but
 * may be called more often if the token is invalidated or updated.
 *
 * Once you have an FCM registration token, you should send it to your application server, so it can
 * use the FCM token to send notifications to your device.
 */
@property(nonatomic, readonly, nullable) NSString *FCMToken NS_SWIFT_NAME(fcmToken);

/**
 * Asynchronously gets the default FCM registration token.
 *
 * This creates a Firebase Installations ID, if one does not exist, and sends information about the
 * application and the device to the Firebase backend. A network connection is required for the
 * method to succeed. To stop this, see `Messaging.isAutoInitEnabled`,
 * `Messaging.delete(completion:)` and `Installations.delete(completion:)`.
 *
 * @param completion The completion handler to handle the token request.
 */

- (void)tokenWithCompletion:(void (^)(NSString *__nullable token,
                                      NSError *__nullable error))completion;

/**
 * Asynchronously deletes the default FCM registration token.
 *
 * This does not delete all tokens for non-default sender IDs, See `Messaging.delete(completion:)`
 * for deleting all of them. To prevent token auto generation, see `Messaging.isAutoInitEnabled`.
 *
 * @param completion The completion handler to handle the token deletion.
 */

- (void)deleteTokenWithCompletion:(void (^)(NSError *__nullable error))completion;

/**
 *  Retrieves an FCM registration token for a particular Sender ID. This can be used to allow
 *  multiple senders to send notifications to the same device. By providing a different Sender
 *  ID than your default when fetching a token, you can create a new FCM token which you can
 *  give to a different sender. Both tokens will deliver notifications to your device, and you
 *  can revoke a token when you need to.
 *
 *  This registration token is not cached by FIRMessaging. FIRMessaging should have an APNs
 *  token set before calling this to ensure that notifications can be delivered via APNs using
 *  this FCM token. You may re-retrieve the FCM token once you have the APNs token set, to
 *  associate it with the FCM token. The default FCM token is automatically associated with
 *  the APNs token, if the APNs token data is available.
 *
 *  This creates a Firebase Installations ID, if one does not exist, and sends information
 *  about the application and the device to the Firebase backend.
 *
 *  @param senderID The Sender ID for a particular Firebase project.
 *  @param completion The completion handler to handle the token request.
 */
- (void)retrieveFCMTokenForSenderID:(NSString *)senderID
                         completion:(void (^)(NSString *_Nullable FCMToken,
                                              NSError *_Nullable error))completion
    NS_SWIFT_NAME(retrieveFCMToken(forSenderID:completion:));

/**
 * Invalidates an FCM token for a particular Sender ID. That Sender ID cannot no longer send
 * notifications to that FCM token. This does not delete the Firebase Installations ID that may have
 * been created when generating the token. See `Installations.delete(completion:)`.
 *
 * @param senderID The senderID for a particular Firebase project.
 * @param completion The completion handler to handle the token deletion.
 */
- (void)deleteFCMTokenForSenderID:(NSString *)senderID
                       completion:(void (^)(NSError *_Nullable error))completion
    NS_SWIFT_NAME(deleteFCMToken(forSenderID:completion:));

#pragma mark - Topics

/**
 * Asynchronously subscribes to a topic. This uses the default FCM registration token to identify
 * the app instance and periodically sends data to the Firebase backend. To stop this, see
 * `Messaging.delete(completion:)` and `Installations.delete(completion:)`.
 *
 * @param topic The name of the topic, for example, @"sports".
 */
- (void)subscribeToTopic:(NSString *)topic NS_SWIFT_NAME(subscribe(toTopic:));

/**
 * Asynchronously subscribe to the provided topic, retrying on failure. This uses the default FCM
 * registration token to identify the app instance and periodically sends data to the Firebase
 * backend. To stop this, see `Messaging.delete(completion:)` and
 * `Installations.delete(completion:)`.
 *
 * @param topic       The topic name to subscribe to, for example, @"sports".
 * @param completion  The completion that is invoked once the subscribe call ends.
 *                     In case of success, nil error is returned. Otherwise, an
 *                     appropriate error object is returned.
 */
- (void)subscribeToTopic:(nonnull NSString *)topic
              completion:(void (^_Nullable)(NSError *_Nullable error))completion;

/**
 * Asynchronously unsubscribe from a topic.  This uses a FCM Token
 * to identify the app instance and periodically sends data to the Firebase backend. To stop this,
 * see `Messaging.delete(completion:)` and `Installations.delete(completion:)`.
 *
 * @param topic The name of the topic, for example @"sports".
 */
- (void)unsubscribeFromTopic:(NSString *)topic NS_SWIFT_NAME(unsubscribe(fromTopic:));

/**
 * Asynchronously unsubscribe from the provided topic, retrying on failure. This uses a FCM Token
 * to identify the app instance and periodically sends data to the Firebase backend. To stop this,
 * see `Messaging.delete(completion:)` and `Installations.delete(completion:)`.
 *
 *  @param topic       The topic name to unsubscribe from, for example @"sports".
 *  @param completion  The completion that is invoked once the unsubscribe call ends.
 *                     In case of success, nil error is returned. Otherwise, an
 *                     appropriate error object is returned.
 */
- (void)unsubscribeFromTopic:(nonnull NSString *)topic
                  completion:(void (^_Nullable)(NSError *_Nullable error))completion;

#pragma mark - Analytics

/**
 *  Use this to track message delivery and analytics for messages, typically
 *  when you receive a notification in `application:didReceiveRemoteNotification:`.
 *  However, you only need to call this if you set the `FirebaseAppDelegateProxyEnabled`
 *  flag to `NO` in your Info.plist. If `FirebaseAppDelegateProxyEnabled` is either missing
 *  or set to `YES` in your Info.plist, the library will call this automatically.
 *
 *  @param message The downstream message received by the application.
 *
 *  @return Information about the downstream message.
 */
- (FIRMessagingMessageInfo *)appDidReceiveMessage:(NSDictionary *)message;

#pragma mark - GDPR
/**
 * Deletes all the tokens and checkin data of the Firebase project and related data on the server
 * side. A network connection is required for the method to succeed.
 *
 * This does not delete the Firebase Installations ID. See `Installations.delete(completion:)`.
 * To prevent token auto generation, see `Messaging.isAutoInitEnabled`.
 *
 * @param completion A completion handler which is invoked when the operation completes. `error ==
 * nil` indicates success.
 */
- (void)deleteDataWithCompletion:(void (^)(NSError *__nullable error))completion;

@end

NS_ASSUME_NONNULL_END<|MERGE_RESOLUTION|>--- conflicted
+++ resolved
@@ -160,15 +160,6 @@
 - (void)messaging:(FIRMessaging *)messaging
     didReceiveRegistrationToken:(NSString *)fcmToken
     NS_SWIFT_NAME(messaging(_:didReceiveRegistrationToken:));
-<<<<<<< HEAD
-=======
-
-/// Handle data messages received via FCM direct channel (not via APNs).
-- (void)messaging:(FIRMessaging *)messaging
-    didReceiveMessage:(FIRMessagingRemoteMessage *)remoteMessage
-    NS_SWIFT_NAME(messaging(_:didReceive:))__deprecated_msg(
-        "FCM direct channel is deprecated, please use APNs for downstream message handling.");
->>>>>>> da9327e8
 @end
 
 /**
@@ -190,24 +181,6 @@
 @property(nonatomic, weak, nullable) id<FIRMessagingDelegate> delegate;
 
 /**
-<<<<<<< HEAD
-=======
- *  When set to `YES`, Firebase Messaging will automatically establish a socket-based, direct
- *  channel to the FCM server. Enable this only if you are sending upstream messages or
- *  receiving non-APNs, data-only messages in foregrounded apps.
- *  Default is `NO`.
- */
-@property(nonatomic) BOOL shouldEstablishDirectChannel DEPRECATED_MSG_ATTRIBUTE(
-    "FCM direct channel is deprecated, please use APNs channel for downstream message delivery.");
-
-/**
- *  Returns `YES` if the direct channel to the FCM server is active, and `NO` otherwise.
- */
-@property(nonatomic, readonly) BOOL isDirectChannelEstablished DEPRECATED_MSG_ATTRIBUTE(
-    "FCM direct channel is deprecated, please use APNs channel for downstream message delivery.");
-
-/**
->>>>>>> da9327e8
  *  FIRMessaging
  *
  *  @return An instance of FIRMessaging.
