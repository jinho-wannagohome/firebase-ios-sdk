/*
 * Copyright 2017 Google
 *
 * Licensed under the Apache License, Version 2.0 (the "License");
 * you may not use this file except in compliance with the License.
 * You may obtain a copy of the License at
 *
 *      http://www.apache.org/licenses/LICENSE-2.0
 *
 * Unless required by applicable law or agreed to in writing, software
 * distributed under the License is distributed on an "AS IS" BASIS,
 * WITHOUT WARRANTIES OR CONDITIONS OF ANY KIND, either express or implied.
 * See the License for the specific language governing permissions and
 * limitations under the License.
 */

#import <XCTest/XCTest.h>

@import HeartbeatLoggingTestUtils;

#import "FirebaseAuth/Sources/Backend/FIRAuthBackend.h"
#import "FirebaseAuth/Sources/Backend/FIRAuthRPCRequest.h"
#import "FirebaseAuth/Sources/Backend/FIRAuthRPCResponse.h"
#import "FirebaseAuth/Sources/Backend/FIRAuthRequestConfiguration.h"
#import "FirebaseAuth/Sources/Utilities/FIRAuthErrorUtils.h"
#import "FirebaseAuth/Sources/Utilities/FIRAuthInternalErrors.h"
#import "FirebaseAuth/Tests/Unit/FIRApp+FIRAuthUnitTests.h"
#import "FirebaseAuth/Tests/Unit/FIRFakeAppCheck.h"
#import "FirebaseAuth/Tests/Unit/FIRFakeBackendRPCIssuer.h"

#import "FirebaseCore/Extension/FirebaseCoreInternal.h"

/** @var kFakeRequestURL
    @brief Used as a fake URL for a fake RPC request. We don't test this here, since it's tested
        for the specific RPC requests in their various unit tests.
 */
static NSString *const kFakeRequestURL = @"https://www.google.com/";

/** @var kFakeAPIkey
    @brief Used as a fake APIKey for a fake RPC request. We don't test this here.
 */
static NSString *const kFakeAPIkey = @"FAKE_API_KEY";

/** @var kFakeFirebaseAppID
    @brief Used as a fake Firebase app ID for a fake RPC request. We don't test this here.
 */
static NSString *const kFakeFirebaseAppID = @"FAKE_APP_ID";

/** @var kFakeErrorDomain
    @brief A value to use for fake @c NSErrors.
 */
static NSString *const kFakeErrorDomain = @"fakeDomain";

/** @var kFakeErrorCode
    @brief A value to use for fake @c NSErrors.
 */
static const NSUInteger kFakeErrorCode = -1;

/** @var kUnknownServerErrorMessage
    @brief A value to use for fake server errors with an unknown message.
 */
static NSString *const kUnknownServerErrorMessage = @"UNKNOWN_MESSAGE";

/** @var kErrorMessageCaptchaRequired
    @brief The error message in JSON responses from the server for CAPTCHA required.
 */
static NSString *const kErrorMessageCaptchaRequired = @"CAPTCHA_REQUIRED";

/** @var kErrorMessageCaptchaRequiredInvalidPassword
    @brief The error message in JSON responses from the server for CAPTCHA required with invalid
        password.
 */
static NSString *const kErrorMessageCaptchaRequiredInvalidPassword =
    @"CAPTCHA_REQUIRED_INVALID_PASSWORD";

/** @var kErrorMessageCaptchaCheckFailed
    @brief The error message in JSON responses from the server for CAPTCHA check failed.
 */
static NSString *const kErrorMessageCaptchaCheckFailed = @"CAPTCHA_CHECK_FAILED";

/** @var kErrorMessageEmailExists
    @brief The error message in JSON responses from the server for user's email already exists.
 */
static NSString *const kErrorMessageEmailExists = @"EMAIL_EXISTS";

/** @var kErrorMessageKey
    @brief The key for the error message in an error response.
 */
static NSString *const kErrorMessageKey = @"message";

/** @var kTestKey
    @brief A key to use for a successful response dictionary.
 */
static NSString *const kTestKey = @"TestKey";

/** @var kUserDisabledErrorMessage
    @brief This is the base error message the server will respond with if the user's account has
        been disabled.
 */
static NSString *const kUserDisabledErrorMessage = @"USER_DISABLED";

/** @var kFakeUserDisabledCustomErrorMessage
    @brief This is a fake custom error message the server can respond with if the user's account has
        been disabled.
 */
static NSString *const kFakeUserDisabledCustomErrorMessage = @"The user has been disabled.";

/** @var kServerErrorDetailMarker
    @brief This marker indicates that the server error message contains a detail error message which
        should be used instead of the hardcoded client error message.
 */
static NSString *const kServerErrorDetailMarker = @" : ";

/** @var kTestValue
    @brief A value to use for a successful response dictionary.
 */
static NSString *const kTestValue = @"TestValue";

#pragma mark - FIRAuthBackendRPCImplementation

/** @class FIRAuthBackendRPCImplementation
    @brief Exposes an otherwise private class to these tests. See the real implementation for
        documentation.
 */
@interface FIRAuthBackendRPCImplementation : NSObject <FIRAuthBackendImplementation>

/** @fn postWithRequest:response:callback:
    @brief Calls the RPC using HTTP POST.
    @remarks Possible error responses:
        @see FIRAuthInternalErrorCodeRPCRequestEncodingError
        @see FIRAuthInternalErrorCodeJSONSerializationError
        @see FIRAuthInternalErrorCodeNetworkError
        @see FIRAuthInternalErrorCodeUnexpectedErrorResponse
        @see FIRAuthInternalErrorCodeUnexpectedResponse
        @see FIRAuthInternalErrorCodeRPCResponseDecodingError
    @param request The request.
    @param response The empty response to be filled.
    @param callback The callback for both success and failure.
 */
- (void)postWithRequest:(id<FIRAuthRPCRequest>)request
               response:(id<FIRAuthRPCResponse>)response
               callback:(void (^)(NSError *error))callback;

@end

#pragma mark - FIRFakeHeartbeatLogger

/// A fake heartbeat logger used for dependency injection during testing.
@interface FIRFakeHeartbeatLogger : NSObject <FIRHeartbeatLoggerProtocol>
@property(nonatomic, copy, nullable) FIRHeartbeatsPayload * (^onFlushHeartbeatsIntoPayloadHandler)
    (void);
@property(nonatomic, copy, nullable) FIRDailyHeartbeatCode (^onHeartbeatCodeForTodayHandler)(void);
@end

@implementation FIRFakeHeartbeatLogger

- (nonnull FIRHeartbeatsPayload *)flushHeartbeatsIntoPayload {
  if (self.onFlushHeartbeatsIntoPayloadHandler) {
    return self.onFlushHeartbeatsIntoPayloadHandler();
  } else {
    return nil;
  }
}

- (FIRDailyHeartbeatCode)heartbeatCodeForToday {
  // This API should not be used by the below tests because the Auth
  // SDK uses only the V2 heartbeat API (`flushHeartbeatsIntoPayload`) for
  // getting heartbeats.
  [self doesNotRecognizeSelector:_cmd];
  return FIRDailyHeartbeatCodeNone;
}

- (void)log {
  // This API should not be used by the below tests because the Auth
  // SDK does not log heartbeats in it's networking context.
  [self doesNotRecognizeSelector:_cmd];
}

@end

#pragma mark - FIRFakeRequest

/** @class FIRFakeRequest
    @brief Allows us to fake a request with deterministic request bodies and encoding errors
        returned from the @c FIRAuthRPCRequest-specified @c unencodedHTTPRequestBodyWithError:
        method.
 */
@interface FIRFakeRequest : NSObject <FIRAuthRPCRequest>

/** @fn fakeRequest
    @brief A "normal" request which returns an encodable request object with no error.
 */
+ (nullable instancetype)fakeRequest;

/** @fn fakeRequestWithEncodingError
    @brief A request which returns a fake error during the encoding process.
 */
+ (nullable instancetype)fakeRequestWithEncodingError:(NSError *)error;

/** @fn fakeRequestWithUnserializableRequestBody
    @brief A request which returns a request object which can not be properly serialized by
        @c NSJSONSerialization.
 */
+ (nullable instancetype)fakeRequestWithUnserializableRequestBody;

/** @fn fakeRequestWithNoBody
    @brief A request which returns a nil request body but no error.
 */
+ (nullable instancetype)fakeRequestWithNoBody;

/** @fn init
    @brief Please use initWithRequestBody:encodingError:
 */
- (nullable instancetype)init NS_UNAVAILABLE;

/** @fn initWithRequestBody:encodingError:
    @brief Designated initializer.
    @param requestBody The fake request body to return when @c unencodedHTTPRequestBodyWithError: is
        invoked.
    @param encodingError The fake error to return when @c unencodedHTTPRequestBodyWithError is
        invoked.
    @param requestConfiguration The request configuration associated with the fake request.
 */
- (nullable instancetype)initWithRequestBody:(nullable id)requestBody
                               encodingError:(nullable NSError *)encodingError
                        requestConfiguration:
                            (nullable FIRAuthRequestConfiguration *)requestConfiguration
    NS_DESIGNATED_INITIALIZER;

@end

@implementation FIRFakeRequest {
  /** @var _requestBody
      @brief The fake request body object we will return when @c unencodedHTTPRequestBodyWithError:
          is invoked.
   */
  id _Nullable _requestBody;

  /** @var _requestEncodingError
      @brief The fake error object we will return when @c unencodedHTTPRequestBodyWithError:
          is invoked.
   */
  NSError *_Nullable _requestEncodingError;

  /** @var _requestConfiguration
      @brief The request configuration to return.
   */
  FIRAuthRequestConfiguration *_Nullable _requestConfiguration;
}

+ (nullable instancetype)fakeRequest {
  return [[self alloc] initWithRequestBody:@{} encodingError:nil requestConfiguration:nil];
}

+ (nullable instancetype)fakeRequestWithRequestConfiguration:
    (FIRAuthRequestConfiguration *)requestConfiguration {
  return [[self alloc] initWithRequestBody:@{}
                             encodingError:nil
                      requestConfiguration:requestConfiguration];
}

+ (nullable instancetype)fakeRequestWithEncodingError:(NSError *)error {
  return [[self alloc] initWithRequestBody:nil encodingError:error requestConfiguration:nil];
}

+ (nullable instancetype)fakeRequestWithUnserializableRequestBody {
  return [[self alloc] initWithRequestBody:@{@"unencodableValue" : self}
                             encodingError:nil
                      requestConfiguration:nil];
}

+ (nullable instancetype)fakeRequestWithNoBody {
  return [[self alloc] initWithRequestBody:nil encodingError:nil requestConfiguration:nil];
}

- (nullable instancetype)initWithRequestBody:(nullable id)requestBody
                               encodingError:(nullable NSError *)encodingError
                        requestConfiguration:
                            (nullable FIRAuthRequestConfiguration *)requestConfiguration {
  self = [super init];
  if (self) {
    _requestBody = requestBody;
    _requestEncodingError = encodingError;
    _requestConfiguration = requestConfiguration;
  }
  return self;
}

- (NSURL *)requestURL {
  return [NSURL URLWithString:kFakeRequestURL];
}

- (BOOL)containsPostBody {
  return YES;
}

- (FIRAuthRequestConfiguration *)requestConfiguration {
  if (!_requestConfiguration) {
    _requestConfiguration = [[FIRAuthRequestConfiguration alloc] initWithAPIKey:kFakeAPIkey
                                                                          appID:kFakeFirebaseAppID];
  }
  return _requestConfiguration;
}

- (nullable id)unencodedHTTPRequestBodyWithError:(NSError *_Nullable *_Nullable)error {
  if (error) {
    *error = _requestEncodingError;
  }
  return _requestBody;
}

@end

#pragma mark - FIRFakeResponse

/** @class FIRFakeResponse
    @brief Allows us to inspect the dictionaries received by @c FIRAuthRPCResponse classes, and
        provide deterministic responses to the @c setWithDictionary:error:
        methods.
 */
@interface FIRFakeResponse : NSObject <FIRAuthRPCResponse>

/** @property receivedDictionary
    @brief The dictionary passed to the @c setWithDictionary:error: method.
 */
@property(nonatomic, strong, readonly, nullable) NSDictionary *receivedDictionary;

/** @fn fakeResponse
    @brief A "normal" sucessful response (no error, no expected kind.)
 */
+ (nullable instancetype)fakeResponse;

/** @fn fakeResponseWithDecodingError
    @brief A response which returns a fake error during the decoding process.
 */
+ (nullable instancetype)fakeResponseWithDecodingError;

/** @fn init
    @brief Please use initWithDecodingError:
 */
- (nullable instancetype)init NS_UNAVAILABLE;

- (nullable instancetype)initWithDecodingError:(nullable NSError *)decodingError
    NS_DESIGNATED_INITIALIZER;

@end

@implementation FIRFakeResponse {
  /** @var _responseDecodingError
      @brief The value to return for an error when the @c setWithDictionary:error: method is
          invoked.
   */
  NSError *_Nullable _responseDecodingError;
}

+ (nullable instancetype)fakeResponse {
  return [[self alloc] initWithDecodingError:nil];
}

+ (nullable instancetype)fakeResponseWithDecodingError {
  NSError *decodingError = [FIRAuthErrorUtils unexpectedErrorResponseWithDeserializedResponse:self];
  return [[self alloc] initWithDecodingError:decodingError];
}

- (nullable instancetype)initWithDecodingError:(nullable NSError *)decodingError {
  self = [super init];
  if (self) {
    _responseDecodingError = decodingError;
  }
  return self;
}

- (BOOL)setWithDictionary:(NSDictionary *)dictionary error:(NSError *_Nullable *_Nullable)error {
  if (_responseDecodingError) {
    if (error) {
      *error = _responseDecodingError;
    }
    return NO;
  }
  _receivedDictionary = dictionary;
  return YES;
}

@end

#pragma mark - FIRAuthBackendRPCImplementationTests

/** @class FIRAuthBackendRPCImplementationTests
    @brief This set of unit tests is designed primarily to test the possible outcomes of the
        @c FIRAuthBackendRPCImplementation.postWithRequest:response:callback: method.
 */
@interface FIRAuthBackendRPCImplementationTests : XCTestCase
@end
@implementation FIRAuthBackendRPCImplementationTests {
  /** @var _RPCIssuer
      @brief This backend RPC issuer is used to fake network responses for each test in the suite.
          In the @c setUp method we initialize this and set @c FIRAuthBackend's RPC issuer to it.
   */
  FIRFakeBackendRPCIssuer *_RPCIssuer;

  /** @var _RPCImplementation
      @brief This backend RPC implementation is used to make fake network requests for each test in
          the suite.
   */
  FIRAuthBackendRPCImplementation *_RPCImplementation;
}

- (void)setUp {
  FIRFakeBackendRPCIssuer *RPCIssuer = [[FIRFakeBackendRPCIssuer alloc] init];
  [FIRAuthBackend setDefaultBackendImplementationWithRPCIssuer:RPCIssuer];
  _RPCIssuer = RPCIssuer;
  _RPCImplementation = [FIRAuthBackend implementation];
}

- (void)tearDown {
  [FIRAuthBackend setDefaultBackendImplementationWithRPCIssuer:nil];
  _RPCIssuer = nil;
  _RPCImplementation = nil;
}

/** @fn testRequest_IncludesHeartbeatPayload_WhenHeartbeatsNeedSending
    @brief This test checks the behavior of @c postWithRequest:response:callback:
        to verify that a heartbeats payload is attached as a header to an
        outgoing request when there are stored heartbeats that need sending.
 */
- (void)testRequest_IncludesHeartbeatPayload_WhenHeartbeatsNeedSending {
  // Given
  FIRFakeHeartbeatLogger *fakeHeartbeatLogger = [[FIRFakeHeartbeatLogger alloc] init];
  FIRFakeAppCheck *fakeAppCheck = [[FIRFakeAppCheck alloc] init];
  FIRApp *app = [FIRApp appForAuthUnitTestsWithName:@"app"];
  FIRAuth *auth = [FIRAuth authWithApp:app];
  FIRAuthRequestConfiguration *requestConfiguration =
      [[FIRAuthRequestConfiguration alloc] initWithAPIKey:kFakeAPIkey
                                                    appID:kFakeFirebaseAppID
                                                     auth:auth
                                          heartbeatLogger:fakeHeartbeatLogger
                                                 appCheck:fakeAppCheck];
  FIRFakeRequest *request =
      [FIRFakeRequest fakeRequestWithRequestConfiguration:requestConfiguration];
  FIRFakeResponse *response = [FIRFakeResponse fakeResponse];

  // When
  FIRHeartbeatsPayload *nonEmptyHeartbeatsPayload =
      [FIRHeartbeatLoggingTestUtils nonEmptyHeartbeatsPayload];

  fakeHeartbeatLogger.onFlushHeartbeatsIntoPayloadHandler = ^FIRHeartbeatsPayload * {
    return nonEmptyHeartbeatsPayload;
  };

  __block NSError *callbackError;
  __block BOOL callbackInvoked;
  [_RPCImplementation postWithRequest:request
                             response:response
                             callback:^(NSError *error) {
                               callbackInvoked = YES;
                               callbackError = error;
                             }];

  // Then
  NSString *expectedHeader = FIRHeaderValueFromHeartbeatsPayload(nonEmptyHeartbeatsPayload);
  XCTAssertEqualObjects([_RPCIssuer.completeRequest valueForHTTPHeaderField:@"X-Firebase-Client"],
                        expectedHeader);
}

/** @fn testRequest_IncludesAppCheckHeader
    @brief This test checks the behavior of @c postWithRequest:response:callback:
        to verify that a appCheck token is attached as a header to an
<<<<<<< HEAD
        outgoing request .
=======
        outgoing request.
>>>>>>> 9d986c8c
 */
- (void)testRequest_IncludesAppCheckHeader {
  // Given
  FIRFakeHeartbeatLogger *fakeHeartbeatLogger = [[FIRFakeHeartbeatLogger alloc] init];
  FIRFakeAppCheck *fakeAppCheck = [[FIRFakeAppCheck alloc] init];
  FIRApp *app = [FIRApp appForAuthUnitTestsWithName:@"app"];
  FIRAuth *auth = [FIRAuth authWithApp:app];
  FIRAuthRequestConfiguration *requestConfiguration =
      [[FIRAuthRequestConfiguration alloc] initWithAPIKey:kFakeAPIkey
                                                    appID:kFakeFirebaseAppID
                                                     auth:auth
                                          heartbeatLogger:fakeHeartbeatLogger
                                                 appCheck:fakeAppCheck];
  FIRFakeRequest *request =
      [FIRFakeRequest fakeRequestWithRequestConfiguration:requestConfiguration];
  FIRFakeResponse *response = [FIRFakeResponse fakeResponse];

  __block NSError *callbackError;
  __block BOOL callbackInvoked;
  [_RPCImplementation postWithRequest:request
                             response:response
                             callback:^(NSError *error) {
                               callbackInvoked = YES;
                               callbackError = error;
                             }];

  // Then
  XCTAssertEqualObjects([_RPCIssuer.completeRequest valueForHTTPHeaderField:@"X-Firebase-AppCheck"],
                        kFakeAppCheckToken);
}

/** @fn testRequest_DoesNotIncludeAHeartbeatPayload_WhenNoHeartbeatsNeedSending
    @brief This test checks the behavior of @c postWithRequest:response:callback:
        to verify that a request header does not contain heartbeat data in the
        case that there are no stored heartbeats that need sending.
 */
- (void)testRequest_DoesNotIncludeAHeartbeatPayload_WhenNoHeartbeatsNeedSending {
  // Given
  FIRFakeHeartbeatLogger *fakeHeartbeatLogger = [[FIRFakeHeartbeatLogger alloc] init];
  FIRFakeAppCheck *fakeAppCheck = [[FIRFakeAppCheck alloc] init];
  FIRApp *app = [FIRApp appForAuthUnitTestsWithName:@"app"];
  FIRAuth *auth = [FIRAuth authWithApp:app];
  FIRAuthRequestConfiguration *requestConfiguration =
      [[FIRAuthRequestConfiguration alloc] initWithAPIKey:kFakeAPIkey
                                                    appID:kFakeFirebaseAppID
                                                     auth:auth
                                          heartbeatLogger:fakeHeartbeatLogger
                                                 appCheck:fakeAppCheck];
  FIRFakeRequest *request =
      [FIRFakeRequest fakeRequestWithRequestConfiguration:requestConfiguration];
  FIRFakeResponse *response = [FIRFakeResponse fakeResponse];

  // When
  FIRHeartbeatsPayload *emptyHeartbeatsPayload =
      [FIRHeartbeatLoggingTestUtils emptyHeartbeatsPayload];

  fakeHeartbeatLogger.onFlushHeartbeatsIntoPayloadHandler = ^FIRHeartbeatsPayload * {
    return emptyHeartbeatsPayload;
  };

  __block NSError *callbackError;
  __block BOOL callbackInvoked;
  [_RPCImplementation postWithRequest:request
                             response:response
                             callback:^(NSError *error) {
                               callbackInvoked = YES;
                               callbackError = error;
                             }];

  // Then
  XCTAssertNil([_RPCIssuer.completeRequest valueForHTTPHeaderField:@"X-Firebase-Client"]);
}

/** @fn testRequestEncodingError
    @brief This test checks the behaviour of @c postWithRequest:response:callback: when the
        request passed returns an error during it's unencodedHTTPRequestBodyWithError: method.
        The error returned should be delivered to the caller without any change.
 */
- (void)testRequestEncodingError {
  NSError *encodingError = [NSError errorWithDomain:kFakeErrorDomain
                                               code:kFakeErrorCode
                                           userInfo:@{}];
  FIRFakeRequest *request = [FIRFakeRequest fakeRequestWithEncodingError:encodingError];
  FIRFakeResponse *response = [FIRFakeResponse fakeResponse];

  __block NSError *callbackError;
  __block BOOL callbackInvoked;
  [_RPCImplementation postWithRequest:request
                             response:response
                             callback:^(NSError *error) {
                               callbackInvoked = YES;
                               callbackError = error;
                             }];

  // There is no need to call [_RPCIssuer respondWithError:...] in this test because a request
  // should never have been tried - and we we know that's the case when we test @c callbackInvoked.

  XCTAssert(callbackInvoked);

  XCTAssertNotNil(callbackError);
  XCTAssertEqualObjects(callbackError.domain, FIRAuthErrorDomain);
  XCTAssertEqual(callbackError.code, FIRAuthErrorCodeInternalError);

  NSError *underlyingError = callbackError.userInfo[NSUnderlyingErrorKey];
  XCTAssertNotNil(underlyingError);
  XCTAssertEqualObjects(underlyingError.domain, FIRAuthInternalErrorDomain);
  XCTAssertEqual(underlyingError.code, FIRAuthInternalErrorCodeRPCRequestEncodingError);

  NSError *underlyingUnderlyingError = underlyingError.userInfo[NSUnderlyingErrorKey];
  XCTAssertNotNil(underlyingUnderlyingError);
  XCTAssertEqualObjects(underlyingUnderlyingError.domain, kFakeErrorDomain);
  XCTAssertEqual(underlyingUnderlyingError.code, kFakeErrorCode);

  id deserializedResponse = underlyingError.userInfo[FIRAuthErrorUserInfoDeserializedResponseKey];
  XCTAssertNil(deserializedResponse);

  id dataResponse = underlyingError.userInfo[FIRAuthErrorUserInfoDataKey];
  XCTAssertNil(dataResponse);
}

/** @fn testBodyDataSerializationError
    @brief This test checks the behaviour of @c postWithRequest:response:callback: when the
        request returns an object which isn't serializable by @c NSJSONSerialization.
        The error from @c NSJSONSerialization should be returned as the underlyingError for an
        @c NSError with the code @c FIRAuthErrorCodeJSONSerializationError.
 */
- (void)testBodyDataSerializationError {
  FIRFakeRequest *request = [FIRFakeRequest fakeRequestWithUnserializableRequestBody];
  FIRFakeResponse *response = [FIRFakeResponse fakeResponse];

  __block NSError *callbackError;
  __block BOOL callbackInvoked;
  [_RPCImplementation postWithRequest:request
                             response:response
                             callback:^(NSError *error) {
                               callbackInvoked = YES;
                               callbackError = error;
                             }];

  // There is no need to call [_RPCIssuer respondWithError:...] in this test because a request
  // should never have been tried - and we we know that's the case when we test @c callbackInvoked.

  XCTAssert(callbackInvoked);

  XCTAssertNotNil(callbackError);
  XCTAssertEqualObjects(callbackError.domain, FIRAuthErrorDomain);
  XCTAssertEqual(callbackError.code, FIRAuthErrorCodeInternalError);

  NSError *underlyingError = callbackError.userInfo[NSUnderlyingErrorKey];
  XCTAssertNotNil(underlyingError);
  XCTAssertEqualObjects(underlyingError.domain, FIRAuthInternalErrorDomain);
  XCTAssertEqual(underlyingError.code, FIRAuthInternalErrorCodeJSONSerializationError);

  NSError *underlyingUnderlyingError = underlyingError.userInfo[NSUnderlyingErrorKey];
  XCTAssertNil(underlyingUnderlyingError);

  id deserializedResponse = underlyingError.userInfo[FIRAuthErrorUserInfoDeserializedResponseKey];
  XCTAssertNil(deserializedResponse);

  id dataResponse = underlyingError.userInfo[FIRAuthErrorUserInfoDataKey];
  XCTAssertNil(dataResponse);
}

/** @fn testNetworkError
    @brief This test checks to make sure a network error is properly wrapped and forwarded with the
        correct code (FIRAuthErrorCodeNetworkError).
 */
- (void)testNetworkError {
  FIRFakeRequest *request = [FIRFakeRequest fakeRequest];
  FIRFakeResponse *response = [FIRFakeResponse fakeResponse];

  __block NSError *callbackError;
  __block BOOL callbackInvoked;
  [_RPCImplementation postWithRequest:request
                             response:response
                             callback:^(NSError *error) {
                               callbackInvoked = YES;
                               callbackError = error;
                             }];

  // It shouldn't matter what the error domain/code/userInfo are, any junk values are suitable. The
  // implementation should treat any error with no response data as a network error.
  NSError *responseError = [NSError errorWithDomain:kFakeErrorDomain
                                               code:kFakeErrorCode
                                           userInfo:nil];
  [_RPCIssuer respondWithError:responseError];

  XCTAssert(callbackInvoked);

  XCTAssertNotNil(callbackError);
  XCTAssertEqualObjects(callbackError.domain, FIRAuthErrorDomain);
  XCTAssertEqual(callbackError.code, FIRAuthErrorCodeNetworkError);

  NSError *underlyingError = callbackError.userInfo[NSUnderlyingErrorKey];
  XCTAssertNotNil(underlyingError);
  XCTAssertEqualObjects(underlyingError.domain, kFakeErrorDomain);
  XCTAssertEqual(underlyingError.code, kFakeErrorCode);

  NSError *underlyingUnderlyingError = underlyingError.userInfo[NSUnderlyingErrorKey];
  XCTAssertNil(underlyingUnderlyingError);

  id deserializedResponse = underlyingError.userInfo[FIRAuthErrorUserInfoDeserializedResponseKey];
  XCTAssertNil(deserializedResponse);

  id dataResponse = underlyingError.userInfo[FIRAuthErrorUserInfoDataKey];
  XCTAssertNil(dataResponse);
}

/** @fn testUnparsableErrorResponse
    @brief This test checks the behaviour of @c postWithRequest:response:callback: when the
        response isn't deserializable by @c NSJSONSerialization and an error
        condition (with an associated error response message) was expected. We are expecting to
        receive the original network error wrapped in an @c NSError with the code
        @c FIRAuthErrorCodeUnexpectedHTTPResponse.
 */
- (void)testUnparsableErrorResponse {
  FIRFakeRequest *request = [FIRFakeRequest fakeRequest];
  FIRFakeResponse *response = [FIRFakeResponse fakeResponse];

  __block NSError *callbackError;
  __block BOOL callbackInvoked;
  [_RPCImplementation postWithRequest:request
                             response:response
                             callback:^(NSError *error) {
                               callbackInvoked = YES;
                               callbackError = error;
                             }];

  NSData *data =
      [@"<html><body>An error occurred.</body></html>" dataUsingEncoding:NSUTF8StringEncoding];
  NSError *error = [NSError errorWithDomain:kFakeErrorDomain code:kFakeErrorCode userInfo:@{}];
  [_RPCIssuer respondWithData:data error:error];

  XCTAssert(callbackInvoked);

  XCTAssertNotNil(callbackError);
  XCTAssertEqualObjects(callbackError.domain, FIRAuthErrorDomain);
  XCTAssertEqual(callbackError.code, FIRAuthErrorCodeInternalError);

  NSError *underlyingError = callbackError.userInfo[NSUnderlyingErrorKey];
  XCTAssertNotNil(underlyingError);
  XCTAssertEqualObjects(underlyingError.domain, FIRAuthInternalErrorDomain);
  XCTAssertEqual(underlyingError.code, FIRAuthInternalErrorCodeUnexpectedErrorResponse);

  NSError *underlyingUnderlyingError = underlyingError.userInfo[NSUnderlyingErrorKey];
  XCTAssertNotNil(underlyingUnderlyingError);
  XCTAssertEqualObjects(underlyingUnderlyingError.domain, kFakeErrorDomain);
  XCTAssertEqual(underlyingUnderlyingError.code, kFakeErrorCode);

  id deserializedResponse = underlyingError.userInfo[FIRAuthErrorUserInfoDeserializedResponseKey];
  XCTAssertNil(deserializedResponse);

  id dataResponse = underlyingError.userInfo[FIRAuthErrorUserInfoDataKey];
  XCTAssertNotNil(dataResponse);
  XCTAssertEqualObjects(dataResponse, data);
}

/** @fn testUnparsableSuccessResponse
    @brief This test checks the behaviour of @c postWithRequest:response:callback: when the
        response isn't deserializable by @c NSJSONSerialization and no error
        condition was indicated. We are expecting to
        receive the @c NSJSONSerialization error wrapped in an @c NSError with the code
        @c FIRAuthErrorCodeUnexpectedServerResponse.
 */
- (void)testUnparsableSuccessResponse {
  FIRFakeRequest *request = [FIRFakeRequest fakeRequest];
  FIRFakeResponse *response = [FIRFakeResponse fakeResponse];

  __block NSError *callbackError;
  __block BOOL callbackInvoked;
  [_RPCImplementation postWithRequest:request
                             response:response
                             callback:^(NSError *error) {
                               callbackInvoked = YES;
                               callbackError = error;
                             }];

  NSData *data = [@"<xml>Some non-JSON value.</xml>" dataUsingEncoding:NSUTF8StringEncoding];
  [_RPCIssuer respondWithData:data error:nil];

  XCTAssert(callbackInvoked);

  XCTAssertNotNil(callbackError);
  XCTAssertEqualObjects(callbackError.domain, FIRAuthErrorDomain);
  XCTAssertEqual(callbackError.code, FIRAuthErrorCodeInternalError);

  NSError *underlyingError = callbackError.userInfo[NSUnderlyingErrorKey];
  XCTAssertNotNil(underlyingError);
  XCTAssertEqualObjects(underlyingError.domain, FIRAuthInternalErrorDomain);
  XCTAssertEqual(underlyingError.code, FIRAuthInternalErrorCodeUnexpectedResponse);

  NSError *underlyingUnderlyingError = underlyingError.userInfo[NSUnderlyingErrorKey];
  XCTAssertNotNil(underlyingUnderlyingError);
  XCTAssertEqualObjects(underlyingUnderlyingError.domain, NSCocoaErrorDomain);

  id deserializedResponse = underlyingError.userInfo[FIRAuthErrorUserInfoDeserializedResponseKey];
  XCTAssertNil(deserializedResponse);

  id dataResponse = underlyingError.userInfo[FIRAuthErrorUserInfoDataKey];
  XCTAssertNotNil(dataResponse);
  XCTAssertEqualObjects(dataResponse, data);
}

/** @fn testNonDictionaryErrorResponse
    @brief This test checks the behaviour of @c postWithRequest:response:callback: when the
        response deserialized by @c NSJSONSerialization is not a dictionary, and an error was
        expected. We are expecting to receive the original network error wrapped in an @c NSError
        with the code @c FIRAuthInternalErrorCodeUnexpectedErrorResponse with the decoded response
        in the @c NSError.userInfo dictionary associated with the key
        @c FIRAuthErrorUserInfoDeserializedResponseKey.
 */
- (void)testNonDictionaryErrorResponse {
  FIRFakeRequest *request = [FIRFakeRequest fakeRequest];
  FIRFakeResponse *response = [FIRFakeResponse fakeResponse];

  __block NSError *callbackError;
  __block BOOL callbackInvoked;
  [_RPCImplementation postWithRequest:request
                             response:response
                             callback:^(NSError *error) {
                               callbackInvoked = YES;
                               callbackError = error;
                             }];

  // We are responding with a JSON-encoded string value representing an array - which is unexpected.
  // It should normally be a dictionary, and we need to check for this sort of thing. Because we can
  // successfully decode this value, however, we do return it in the error results. We check for
  // this array later in the test.
  NSData *data = [@"[]" dataUsingEncoding:NSUTF8StringEncoding];
  NSError *error = [NSError errorWithDomain:kFakeErrorDomain code:kFakeErrorCode userInfo:@{}];
  [_RPCIssuer respondWithData:data error:error];

  XCTAssert(callbackInvoked);

  XCTAssertNotNil(callbackError);
  XCTAssertEqualObjects(callbackError.domain, FIRAuthErrorDomain);
  XCTAssertEqual(callbackError.code, FIRAuthErrorCodeInternalError);

  NSError *underlyingError = callbackError.userInfo[NSUnderlyingErrorKey];
  XCTAssertNotNil(underlyingError);
  XCTAssertEqualObjects(underlyingError.domain, FIRAuthInternalErrorDomain);
  XCTAssertEqual(underlyingError.code, FIRAuthInternalErrorCodeUnexpectedErrorResponse);

  NSError *underlyingUnderlyingError = underlyingError.userInfo[NSUnderlyingErrorKey];
  XCTAssertNotNil(underlyingUnderlyingError);
  XCTAssertEqualObjects(underlyingUnderlyingError.domain, kFakeErrorDomain);
  XCTAssertEqual(underlyingUnderlyingError.code, kFakeErrorCode);

  id deserializedResponse = underlyingError.userInfo[FIRAuthErrorUserInfoDeserializedResponseKey];
  XCTAssertNotNil(deserializedResponse);
  XCTAssert([deserializedResponse isKindOfClass:[NSArray class]]);

  id dataResponse = underlyingError.userInfo[FIRAuthErrorUserInfoDataKey];
  XCTAssertNil(dataResponse);
}

/** @fn testNonDictionarySuccessResponse
    @brief This test checks the behaviour of @c postWithRequest:response:callback: when the
        response deserialized by @c NSJSONSerialization is not a dictionary, and no error was
        expected. We are expecting to receive an @c NSError with the code
        @c FIRAuthErrorCodeUnexpectedServerResponse with the decoded response in the
        @c NSError.userInfo dictionary associated with the key
        @c FIRAuthErrorUserInfoDecodedResponseKey.
 */
- (void)testNonDictionarySuccessResponse {
  FIRFakeRequest *request = [FIRFakeRequest fakeRequest];
  FIRFakeResponse *response = [FIRFakeResponse fakeResponse];

  __block NSError *callbackError;
  __block BOOL callbackInvoked;
  [_RPCImplementation postWithRequest:request
                             response:response
                             callback:^(NSError *error) {
                               callbackInvoked = YES;
                               callbackError = error;
                             }];

  // We are responding with a JSON-encoded string value representing an array - which is unexpected.
  // It should normally be a dictionary, and we need to check for this sort of thing. Because we can
  // successfully decode this value, however, we do return it in the error results. We check for
  // this array later in the test.
  NSData *data = [@"[]" dataUsingEncoding:NSUTF8StringEncoding];
  [_RPCIssuer respondWithData:data error:nil];

  XCTAssert(callbackInvoked);

  XCTAssertNotNil(callbackError);
  XCTAssertEqualObjects(callbackError.domain, FIRAuthErrorDomain);
  XCTAssertEqual(callbackError.code, FIRAuthErrorCodeInternalError);

  NSError *underlyingError = callbackError.userInfo[NSUnderlyingErrorKey];
  XCTAssertNotNil(underlyingError);
  XCTAssertEqualObjects(underlyingError.domain, FIRAuthInternalErrorDomain);
  XCTAssertEqual(underlyingError.code, FIRAuthInternalErrorCodeUnexpectedResponse);

  NSError *underlyingUnderlyingError = underlyingError.userInfo[NSUnderlyingErrorKey];
  XCTAssertNil(underlyingUnderlyingError);

  id deserializedResponse = underlyingError.userInfo[FIRAuthErrorUserInfoDeserializedResponseKey];
  XCTAssertNotNil(deserializedResponse);
  XCTAssert([deserializedResponse isKindOfClass:[NSArray class]]);

  id dataResponse = underlyingError.userInfo[FIRAuthErrorUserInfoDataKey];
  XCTAssertNil(dataResponse);
}

/** @fn testCaptchaRequiredResponse
    @brief This test checks the behaviour of @c postWithRequest:response:callback: when the
        we get an error message indicating captcha is required. The backend should not be returning
        this error to mobile clients. If it does, we should wrap it in an @c NSError with the code
        @c FIRAuthInternalErrorCodeUnexpectedErrorResponse with the decoded error message in the
        @c NSError.userInfo dictionary associated with the key
        @c FIRAuthErrorUserInfoDeserializedResponseKey.
 */
- (void)testCaptchaRequiredResponse {
  FIRFakeRequest *request = [FIRFakeRequest fakeRequest];
  FIRFakeResponse *response = [FIRFakeResponse fakeResponse];

  __block NSError *callbackError;
  __block BOOL callbackInvoked;
  [_RPCImplementation postWithRequest:request
                             response:response
                             callback:^(NSError *error) {
                               callbackInvoked = YES;
                               callbackError = error;
                             }];

  NSError *error = [NSError errorWithDomain:kFakeErrorDomain code:kFakeErrorCode userInfo:@{}];
  [_RPCIssuer respondWithServerErrorMessage:kErrorMessageCaptchaRequired error:error];

  XCTAssert(callbackInvoked);

  XCTAssertNotNil(callbackError);
  XCTAssertEqualObjects(callbackError.domain, FIRAuthErrorDomain);
  XCTAssertEqual(callbackError.code, FIRAuthErrorCodeInternalError);

  NSError *underlyingError = callbackError.userInfo[NSUnderlyingErrorKey];
  XCTAssertNotNil(underlyingError);
  XCTAssertEqualObjects(underlyingError.domain, FIRAuthInternalErrorDomain);
  XCTAssertEqual(underlyingError.code, FIRAuthInternalErrorCodeUnexpectedErrorResponse);

  NSError *underlyingUnderlyingError = underlyingError.userInfo[NSUnderlyingErrorKey];
  XCTAssertNotNil(underlyingUnderlyingError);
  XCTAssertEqualObjects(underlyingUnderlyingError.domain, kFakeErrorDomain);
  XCTAssertEqual(underlyingUnderlyingError.code, kFakeErrorCode);

  id deserializedResponse = underlyingError.userInfo[FIRAuthErrorUserInfoDeserializedResponseKey];
  XCTAssertNotNil(deserializedResponse);
  XCTAssert([deserializedResponse isKindOfClass:[NSDictionary class]]);
  XCTAssertNotNil(deserializedResponse[@"message"]);

  id dataResponse = underlyingError.userInfo[FIRAuthErrorUserInfoDataKey];
  XCTAssertNil(dataResponse);
}

/** @fn testCaptchaCheckFailedResponse
    @brief This test checks the behaviour of @c postWithRequest:response:callback: when the
        we get an error message indicating captcha check failed. The backend should not be returning
        this error to mobile clients. If it does, we should wrap it in an @c NSError with the code
        @c FIRAuthErrorCodeUnexpectedServerResponse with the decoded error message in the
        @c NSError.userInfo dictionary associated with the key
        @c FIRAuthErrorUserInfoDecodedErrorResponseKey.
 */
- (void)testCaptchaCheckFailedResponse {
  FIRFakeRequest *request = [FIRFakeRequest fakeRequest];
  FIRFakeResponse *response = [FIRFakeResponse fakeResponse];

  __block NSError *callbackError;
  __block BOOL callbackInvoked;
  [_RPCImplementation postWithRequest:request
                             response:response
                             callback:^(NSError *error) {
                               callbackInvoked = YES;
                               callbackError = error;
                             }];

  NSError *error = [NSError errorWithDomain:kFakeErrorDomain code:kFakeErrorCode userInfo:@{}];
  [_RPCIssuer respondWithServerErrorMessage:kErrorMessageCaptchaCheckFailed error:error];

  XCTAssert(callbackInvoked);

  XCTAssertNotNil(callbackError);
  XCTAssertEqualObjects(callbackError.domain, FIRAuthErrorDomain);
  XCTAssertEqual(callbackError.code, FIRAuthErrorCodeCaptchaCheckFailed);
}

/** @fn testCaptchaRequiredInvalidPasswordResponse
    @brief This test checks the behaviour of @c postWithRequest:response:callback: when the
        we get an error message indicating captcha is required and an invalid password was entered.
        The backend should not be returning this error to mobile clients. If it does, we should wrap
        it in an @c NSError with the code
        @c FIRAuthInternalErrorCodeUnexpectedErrorResponse with the decoded error message in the
        @c NSError.userInfo dictionary associated with the key
        @c FIRAuthErrorUserInfoDeserializedResponseKey.
 */
- (void)testCaptchaRequiredInvalidPasswordResponse {
  FIRFakeRequest *request = [FIRFakeRequest fakeRequest];
  FIRFakeResponse *response = [FIRFakeResponse fakeResponse];

  __block NSError *callbackError;
  __block BOOL callbackInvoked;
  [_RPCImplementation postWithRequest:request
                             response:response
                             callback:^(NSError *error) {
                               callbackInvoked = YES;
                               callbackError = error;
                             }];

  NSError *error = [NSError errorWithDomain:kFakeErrorDomain code:kFakeErrorCode userInfo:@{}];
  [_RPCIssuer respondWithServerErrorMessage:kErrorMessageCaptchaRequiredInvalidPassword
                                      error:error];

  XCTAssert(callbackInvoked);

  XCTAssertNotNil(callbackError);
  XCTAssertEqualObjects(callbackError.domain, FIRAuthErrorDomain);
  XCTAssertEqual(callbackError.code, FIRAuthErrorCodeInternalError);

  NSError *underlyingError = callbackError.userInfo[NSUnderlyingErrorKey];
  XCTAssertNotNil(underlyingError);
  XCTAssertEqualObjects(underlyingError.domain, FIRAuthInternalErrorDomain);
  XCTAssertEqual(underlyingError.code, FIRAuthInternalErrorCodeUnexpectedErrorResponse);

  NSError *underlyingUnderlyingError = underlyingError.userInfo[NSUnderlyingErrorKey];
  XCTAssertNotNil(underlyingUnderlyingError);
  XCTAssertEqualObjects(underlyingUnderlyingError.domain, kFakeErrorDomain);
  XCTAssertEqual(underlyingUnderlyingError.code, kFakeErrorCode);

  id deserializedResponse = underlyingError.userInfo[FIRAuthErrorUserInfoDeserializedResponseKey];
  XCTAssertNotNil(deserializedResponse);
  XCTAssert([deserializedResponse isKindOfClass:[NSDictionary class]]);
  XCTAssertNotNil(deserializedResponse[@"message"]);

  id dataResponse = underlyingError.userInfo[FIRAuthErrorUserInfoDataKey];
  XCTAssertNil(dataResponse);
}

/** @fn testDecodableErrorResponseWithUnknownMessage
    @brief This test checks the behaviour of @c postWithRequest:response:callback: when the
        response deserialized by @c NSJSONSerialization represents a valid error response (and an
        error was indicated) but we didn't receive an error message we know about. We are expecting
        to receive the original network error wrapped in an @c NSError with the code
        @c FIRAuthInternalErrorCodeUnexpectedErrorResponse with the decoded
        error message in the @c NSError.userInfo dictionary associated with the key
        @c FIRAuthErrorUserInfoDeserializedResponseKey.
 */
- (void)testDecodableErrorResponseWithUnknownMessage {
  FIRFakeRequest *request = [FIRFakeRequest fakeRequest];
  FIRFakeResponse *response = [FIRFakeResponse fakeResponse];

  __block NSError *callbackError;
  __block BOOL callbackInvoked;
  [_RPCImplementation postWithRequest:request
                             response:response
                             callback:^(NSError *error) {
                               callbackInvoked = YES;
                               callbackError = error;
                             }];

  // We need to return a valid "error" response here, but we are going to intentionally use a bogus
  // error message.
  NSError *error = [NSError errorWithDomain:kFakeErrorDomain code:kFakeErrorCode userInfo:@{}];
  [_RPCIssuer respondWithServerErrorMessage:kUnknownServerErrorMessage error:error];

  XCTAssert(callbackInvoked);

  XCTAssertNotNil(callbackError);
  XCTAssertEqualObjects(callbackError.domain, FIRAuthErrorDomain);
  XCTAssertEqual(callbackError.code, FIRAuthErrorCodeInternalError);

  NSError *underlyingError = callbackError.userInfo[NSUnderlyingErrorKey];
  XCTAssertNotNil(underlyingError);
  XCTAssertEqualObjects(underlyingError.domain, FIRAuthInternalErrorDomain);
  XCTAssertEqual(underlyingError.code, FIRAuthInternalErrorCodeUnexpectedErrorResponse);

  NSError *underlyingUnderlyingError = underlyingError.userInfo[NSUnderlyingErrorKey];
  XCTAssertNotNil(underlyingUnderlyingError);
  XCTAssertEqualObjects(underlyingUnderlyingError.domain, kFakeErrorDomain);
  XCTAssertEqual(underlyingUnderlyingError.code, kFakeErrorCode);

  id deserializedResponse = underlyingError.userInfo[FIRAuthErrorUserInfoDeserializedResponseKey];
  XCTAssertNotNil(deserializedResponse);
  XCTAssert([deserializedResponse isKindOfClass:[NSDictionary class]]);
  XCTAssertNotNil(deserializedResponse[@"message"]);

  id dataResponse = underlyingError.userInfo[FIRAuthErrorUserInfoDataKey];
  XCTAssertNil(dataResponse);
}

/** @fn testErrorResponseWithNoErrorMessage
    @brief This test checks the behaviour of @c postWithRequest:response:callback: when the
        response deserialized by @c NSJSONSerialization is a dictionary, and an error was indicated,
        but no error information was present in the decoded response. We are expecting to receive
        the original network error wrapped in an @c NSError with the code
        @c FIRAuthErrorCodeUnexpectedServerResponse with the decoded
        response message in the @c NSError.userInfo dictionary associated with the key
        @c FIRAuthErrorUserInfoDeserializedResponseKey.
 */
- (void)testErrorResponseWithNoErrorMessage {
  FIRFakeRequest *request = [FIRFakeRequest fakeRequest];
  FIRFakeResponse *response = [FIRFakeResponse fakeResponse];

  __block NSError *callbackError;
  __block BOOL callbackInvoked;
  [_RPCImplementation postWithRequest:request
                             response:response
                             callback:^(NSError *error) {
                               callbackInvoked = YES;
                               callbackError = error;
                             }];

  NSError *error = [NSError errorWithDomain:kFakeErrorDomain code:kFakeErrorCode userInfo:@{}];
  [_RPCIssuer respondWithJSON:@{} error:error];

  XCTAssert(callbackInvoked);

  XCTAssertNotNil(callbackError);
  XCTAssertEqualObjects(callbackError.domain, FIRAuthErrorDomain);
  XCTAssertEqual(callbackError.code, FIRAuthErrorCodeInternalError);

  NSError *underlyingError = callbackError.userInfo[NSUnderlyingErrorKey];
  XCTAssertNotNil(underlyingError);
  XCTAssertEqualObjects(underlyingError.domain, FIRAuthInternalErrorDomain);
  XCTAssertEqual(underlyingError.code, FIRAuthInternalErrorCodeUnexpectedErrorResponse);

  NSError *underlyingUnderlyingError = underlyingError.userInfo[NSUnderlyingErrorKey];
  XCTAssertNotNil(underlyingUnderlyingError);
  XCTAssertEqualObjects(underlyingUnderlyingError.domain, kFakeErrorDomain);
  XCTAssertEqual(underlyingUnderlyingError.code, kFakeErrorCode);

  id deserializedResponse = underlyingError.userInfo[FIRAuthErrorUserInfoDeserializedResponseKey];
  XCTAssertNotNil(deserializedResponse);
  XCTAssert([deserializedResponse isKindOfClass:[NSDictionary class]]);

  id dataResponse = underlyingError.userInfo[FIRAuthErrorUserInfoDataKey];
  XCTAssertNil(dataResponse);
}

/** @fn testClientErrorResponse
    @brief This test checks the behaviour of @c postWithRequest:response:callback: when the
        response contains a client error specified by an error messsage sent from the backend.
 */
- (void)testClientErrorResponse {
  FIRFakeRequest *request = [FIRFakeRequest fakeRequest];
  FIRFakeResponse *response = [FIRFakeResponse fakeResponse];

  __block NSError *callbackerror;
  __block BOOL callBackInvoked;
  [_RPCImplementation postWithRequest:request
                             response:response
                             callback:^(NSError *error) {
                               callBackInvoked = YES;
                               callbackerror = error;
                             }];
  NSError *error = [NSError errorWithDomain:NSCocoaErrorDomain code:0 userInfo:nil];
  NSString *customErrorMessage =
      [NSString stringWithFormat:@"%@%@%@", kUserDisabledErrorMessage, kServerErrorDetailMarker,
                                 kFakeUserDisabledCustomErrorMessage];
  [_RPCIssuer respondWithServerErrorMessage:customErrorMessage error:error];
  XCTAssertNotNil(callbackerror, @"An error should be returned from callback.");
  XCTAssert(callBackInvoked);
  XCTAssertEqual(callbackerror.code, FIRAuthErrorCodeUserDisabled);
  NSString *customMessage = callbackerror.userInfo[NSLocalizedDescriptionKey];
  XCTAssertEqualObjects(customMessage, kFakeUserDisabledCustomErrorMessage);
}

/** @fn testUndecodableSuccessResponse
    @brief This test checks the behaviour of @c postWithRequest:response:callback: when the
        response isn't decodable by the response class but no error condition was expected. We are
        expecting to receive an @c NSError with the code
        @c FIRAuthErrorCodeUnexpectedServerResponse and the error from @c setWithDictionary:error:
        as the value of the underlyingError.
 */
- (void)testUndecodableSuccessResponse {
  FIRFakeRequest *request = [FIRFakeRequest fakeRequest];
  FIRFakeResponse *response = [FIRFakeResponse fakeResponseWithDecodingError];

  __block NSError *callbackError;
  __block BOOL callbackInvoked;
  [_RPCImplementation postWithRequest:request
                             response:response
                             callback:^(NSError *error) {
                               callbackInvoked = YES;
                               callbackError = error;
                             }];

  // It doesn't matter what we respond with here, as long as it's not an error response. The fake
  // response will deterministicly simulate a decoding error regardless of the response value it was
  // given.
  [_RPCIssuer respondWithJSON:@{}];

  XCTAssert(callbackInvoked);

  XCTAssertNotNil(callbackError);
  XCTAssertEqualObjects(callbackError.domain, FIRAuthErrorDomain);
  XCTAssertEqual(callbackError.code, FIRAuthErrorCodeInternalError);

  NSError *underlyingError = callbackError.userInfo[NSUnderlyingErrorKey];
  XCTAssertNotNil(underlyingError);
  XCTAssertEqualObjects(underlyingError.domain, FIRAuthInternalErrorDomain);
  XCTAssertEqual(underlyingError.code, FIRAuthInternalErrorCodeRPCResponseDecodingError);

  id deserializedResponse = underlyingError.userInfo[FIRAuthErrorUserInfoDeserializedResponseKey];
  XCTAssertNotNil(deserializedResponse);
  XCTAssert([deserializedResponse isKindOfClass:[NSDictionary class]]);

  id dataResponse = underlyingError.userInfo[FIRAuthErrorUserInfoDataKey];
  XCTAssertNil(dataResponse);
}

/** @fn testSuccessfulResponse
    @brief Tests that a decoded dictionary is handed to the response instance.
 */
- (void)testSuccessfulResponse {
  FIRFakeRequest *request = [FIRFakeRequest fakeRequest];
  FIRFakeResponse *response = [FIRFakeResponse fakeResponse];

  __block NSError *callbackError;
  __block BOOL callbackInvoked;
  [_RPCImplementation postWithRequest:request
                             response:response
                             callback:^(NSError *error) {
                               callbackInvoked = YES;
                               callbackError = error;
                             }];

  [_RPCIssuer respondWithJSON:@{kTestKey : kTestValue}];

  XCTAssert(callbackInvoked);
  XCTAssertNil(callbackError);
  XCTAssertNotNil(response.receivedDictionary);
  XCTAssertEqualObjects(response.receivedDictionary[kTestKey], kTestValue);
}

@end<|MERGE_RESOLUTION|>--- conflicted
+++ resolved
@@ -465,11 +465,7 @@
 /** @fn testRequest_IncludesAppCheckHeader
     @brief This test checks the behavior of @c postWithRequest:response:callback:
         to verify that a appCheck token is attached as a header to an
-<<<<<<< HEAD
-        outgoing request .
-=======
         outgoing request.
->>>>>>> 9d986c8c
  */
 - (void)testRequest_IncludesAppCheckHeader {
   // Given
