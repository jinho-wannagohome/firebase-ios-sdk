--- conflicted
+++ resolved
@@ -1,4 +1,3 @@
-<<<<<<< HEAD
 /*
  * Copyright 2019 Google
  *
@@ -32,25 +31,6 @@
 #import "FirebaseRemoteConfig/Sources/RCNConfigSettings.h"
 #import "FirebaseRemoteConfig/Sources/RCNConfigValue_Internal.h"
 #import "FirebaseRemoteConfig/Sources/RCNDevice.h"
-=======
-#import "googlemac/iPhone/Config/RemoteConfig/Source/FIRRemoteConfig.h"
-
-#import "googlemac/iPhone/Config/RemoteConfig/Source/FIRRemoteConfig_Internal.h"
-#import "googlemac/iPhone/Config/RemoteConfig/Source/FIRRemoteConfigComponent.h"
-#import "googlemac/iPhone/Config/RemoteConfig/Source/RCNConfigConstants.h"
-#import "googlemac/iPhone/Config/RemoteConfig/Source/RCNConfigContent.h"
-#import "googlemac/iPhone/Config/RemoteConfig/Source/RCNConfigDBManager.h"
-#import "googlemac/iPhone/Config/RemoteConfig/Source/RCNConfigExperiment.h"
-#import "googlemac/iPhone/Config/RemoteConfig/Source/RCNConfigFetch.h"
-#import "googlemac/iPhone/Config/RemoteConfig/Source/RCNConfigSettings.h"
-#import "googlemac/iPhone/Config/RemoteConfig/Source/RCNConfigValue_Internal.h"
-#import "googlemac/iPhone/Config/RemoteConfig/Source/RCNDevice.h"
-#import "third_party/firebase/ios/Releases/FirebaseABTesting/Sources/Public/FIRExperimentController.h"
-#import "third_party/firebase/ios/Releases/FirebaseCore/Library/Private/FIRAppInternal.h"
-#import "third_party/firebase/ios/Releases/FirebaseCore/Library/Private/FIRLogger.h"
-#import "third_party/firebase/ios/Releases/FirebaseCore/Library/Private/FIRComponentContainer.h"
-#import "third_party/firebase/ios/Releases/FirebaseCore/Library/Private/FIROptionsInternal.h"
->>>>>>> 1cdf6713
 
 /// Remote Config Error Domain.
 /// TODO: Rename according to obj-c style for constants.
@@ -208,15 +188,12 @@
                                                    options:options];
 
     [_settings loadConfigFromMetadataTable];
-<<<<<<< HEAD
-=======
     // Log rollouts information once initialization is complete.
     [self ensureInitializedWithCompletionHandler:^(NSError *_Nullable initializationError) {
       if (!initializationError) {
         [self logRolloutInformation];
       }
     }];
->>>>>>> 1cdf6713
   }
   return self;
 }
@@ -685,10 +662,7 @@
       [[FIRRemoteConfigSettings alloc] initWithDeveloperModeEnabled:developerModeEnabled];
   settings.minimumFetchInterval = minimumFetchInterval;
   settings.fetchTimeout = fetchTimeout;
-<<<<<<< HEAD
   /// The NSURLSession needs to be recreated whenever the fetch timeout may be updated.
-=======
->>>>>>> 1cdf6713
   [_configFetch recreateNetworkSession];
   return settings;
 }
@@ -705,12 +679,8 @@
     self->_settings.customVariables = settingsToSave;
     self->_settings.minimumFetchInterval = configSettings.minimumFetchInterval;
     self->_settings.fetchTimeout = configSettings.fetchTimeout;
-<<<<<<< HEAD
     /// The NSURLSession needs to be recreated whenever the fetch timeout may be updated.
     [self->_configFetch recreateNetworkSession];
-=======
-    [_configFetch recreateNetworkSession];
->>>>>>> 1cdf6713
     FIRLogDebug(kFIRLoggerRemoteConfig, @"I-RCN000067",
                 @"Successfully set configSettings. Developer Mode: %@, Minimum Fetch Interval:%f, "
                 @"Fetch timeout:%f",
@@ -720,9 +690,8 @@
   dispatch_async(_queue, setConfigSettingsBlock);
 }
 
-<<<<<<< HEAD
 #pragma clang diagnostic push  // "-Wdeprecated-declarations"
-=======
+
 #pragma mark - Features
 - (BOOL)isFeatureEnabledForKey:(nonnull NSString *)key {
   __block BOOL isFeatureEnabled = NO;
@@ -741,6 +710,5 @@
   });
   return [enabledFeatures copy];
 }
->>>>>>> 1cdf6713
 
 @end